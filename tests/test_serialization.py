--- conflicted
+++ resolved
@@ -134,14 +134,13 @@
             None,
             {"d1": "", "d2": "ns0:"},
         ),
-<<<<<<< HEAD
-        ('<r><b xmlns="d"/></r>', None, {None: "", "d": "ns0:"}),
+        ('<r><b xmlns="d"/></r>', None, {"": "", "d": "ns0:"}),
         (
             '<r><ignored:d xmlns:ignored="d"/></r>',
             {"wanted": "d"},
             {None: "", "d": "wanted:"},
         ),
-        ('<root xmlns:x="d" x:y=""/>', {"x": "d"}, {None: "", "d": "x:"}),
+        ('<root xmlns:x="d" x:y=""/>', {"x": "d"}, {"": "", "d": "x:"}),
         (
             '<root xmlns="https://foo.org"><node/></root>',
             {"foo": "https://foo.org"},
@@ -150,27 +149,13 @@
         (
             '<node xmlns:x="http://namespace" x:bar="X"/>',
             {None: "http://namespace"},
-            {None: "", "http://namespace": "ns0:"},
+            {"": "", "http://namespace": "ns0:"},
         ),
         (
             '<node xmlns:x="http://namespace" x:bar="X"/>',
             {"": "http://namespace"},
-            {None: "", "http://namespace": "ns0:"},
-        ),
-=======
-        ('<r><b xmlns="d"/></r>', {"": "", "d": "ns0:"}),
-        (
-            """\
-            <r>
-              <b>
-                <ignored:c xmlns:ignored="d"/>
-              </b>
-              <wanted:d xmlns:wanted="d"/>
-            </r>""",
-            {"": "", "d": "wanted:"},
-        ),
-        ('<root xmlns:x="d" x:y=""/>', {"": "", "d": "x:"}),
->>>>>>> 5596ad1a
+            {"": "", "http://namespace": "ns0:"},
+        ),
     ),
 )
 def test_prefix_collection_and_generation(in_, namespaces, prefixes):
